--- conflicted
+++ resolved
@@ -232,7 +232,6 @@
 .codeiumignore
 todo/
 
-<<<<<<< HEAD
 # Continue development files
 .continue/
 .continuerc.json
@@ -255,9 +254,4 @@
 .prompts/
 
 .llm.env
-.private/
-=======
-# windsurf rules
-.windsurfrules
-.private
->>>>>>> 3b1025ab
+.private/